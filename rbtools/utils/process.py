--- conflicted
+++ resolved
@@ -30,26 +30,6 @@
     """
     Utility function to execute a command and return the output.
     """
-    def run():
-        if sys.platform.startswith('win'):
-            p = subprocess.Popen(command,
-                                 stdin=subprocess.PIPE,
-                                 stdout=subprocess.PIPE,
-                                 stderr=errors_output,
-                                 shell=False,
-                                 universal_newlines=translate_newlines,
-                                 env=env)
-        else:
-            p = subprocess.Popen(command,
-                                 stdin=subprocess.PIPE,
-                                 stdout=subprocess.PIPE,
-                                 stderr=errors_output,
-                                 shell=False,
-                                 close_fds=True,
-                                 universal_newlines=translate_newlines,
-                                 env=env)
-        return p
-
     if isinstance(command, list):
         logging.debug('Running: ' + subprocess.list2cmdline(command))
     else:
@@ -60,28 +40,34 @@
     else:
         env = os.environ.copy()
 
-<<<<<<< HEAD
-=======
     # TODO: This can break on systems that don't have the en_US locale
     # installed (which isn't very many). Ideally in this case, we could
     # put something in the config file, but that's not plumbed through to here.
     env['LC_ALL'] = 'en_US.UTF-8'
     env['LANGUAGE'] = 'en_US.UTF-8'
->>>>>>> 036ca7d8
 
     if with_errors:
         errors_output = subprocess.STDOUT
     else:
         errors_output = subprocess.PIPE
-    try:
-        env['LC_ALL'] = 'en_US.UTF-8'
-        env['LANGUAGE'] = 'en_US.UTF-8'
-        p = run()
-    except Exception, e:
-        env['LC_ALL'] = 'C'
-        env['LANGUAGE'] = 'C'
-        p = run()
 
+    if sys.platform.startswith('win'):
+        p = subprocess.Popen(command,
+                             stdin=subprocess.PIPE,
+                             stdout=subprocess.PIPE,
+                             stderr=errors_output,
+                             shell=False,
+                             universal_newlines=translate_newlines,
+                             env=env)
+    else:
+        p = subprocess.Popen(command,
+                             stdin=subprocess.PIPE,
+                             stdout=subprocess.PIPE,
+                             stderr=errors_output,
+                             shell=False,
+                             close_fds=True,
+                             universal_newlines=translate_newlines,
+                             env=env)
     if split_lines:
         data = p.stdout.readlines()
     else:
@@ -97,4 +83,5 @@
 
     if rc and none_on_ignored_error:
         return None
+
     return data